--- conflicted
+++ resolved
@@ -696,13 +696,8 @@
     const std::vector<long int>&  schwarz_fun_pairs_r = sieve_->function_pairs_reverse();
 
     // ==> Memory Sizing <== //
-<<<<<<< HEAD
     size_t two_memory = ((size_t)auxiliary_->nbf())*auxiliary_->nbf();
-    size_t buffer_memory = memory_ - 2*two_memory; // Two is for buffer space in fitting
-=======
-    ULI two_memory = ((ULI)auxiliary_->nbf())*auxiliary_->nbf();
-    ULI buffer_memory =(memory_ > 2 * two_memory) ? memory_ - 2*two_memory : 0; // Two is for buffer space in fitting
->>>>>>> ad7ac657
+    size_t buffer_memory =(memory_ > 2 * two_memory) ? memory_ - 2*two_memory : 0; // Two is for buffer space in fitting
 
     //outfile->Printf( "Buffer memory = %ld words\n", buffer_memory);
 
@@ -1196,7 +1191,8 @@
 
     // ==> Memory Sizing <== //
     size_t two_memory = ((size_t)auxiliary_->nbf())*auxiliary_->nbf();
-    size_t buffer_memory = memory_ - 2L*two_memory; // Two is for buffer space in fitting
+    size_t buffer_memory =(memory_ > 2 * two_memory) ? memory_ - 2*two_memory : 0; // Two is for buffer space in fitting
+
 
     //outfile->Printf( "Buffer memory = %ld words\n", buffer_memory);
 
