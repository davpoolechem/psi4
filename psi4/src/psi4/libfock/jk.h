--- conflicted
+++ resolved
@@ -712,23 +712,18 @@
     // Perform Density matrix-based integral screening?
     bool density_screening_;
 
-<<<<<<< HEAD
     // => Incremental Fock build variables <= //
+    
     /// Perform Incremental Fock Build for J and K Matrices? (default false)
-=======
-    // Perform Linear Exchange matrix build?
-    bool linear_exchange_;
-    double linK_ints_cutoff_;
-
-    // => Incremental Fock build variables <= //
-
-    /// Perform Incremental Fock Build for J and K Matrices?
->>>>>>> fbdf1a95
     bool incfock_;
     /// The number of times INCFOCK has been performed (includes resets)
     int incfock_count_;
     bool do_incfock_iter_;
-
+    
+    // Perform Linear Exchange matrix build?
+    bool linear_exchange_;
+    double linK_ints_cutoff_;
+    
     /// D, J, K, wK Matrices from previous iteration, used in Incremental Fock Builds
     std::vector<SharedMatrix> prev_D_ao_;
     std::vector<SharedMatrix> prev_J_ao_;
@@ -763,8 +758,6 @@
     /// Post-iteration Incfock processing
     void incfock_postiter();
 
-<<<<<<< HEAD
-=======
     /// Build the J matrix using the continuous fast multipole method
     /// TODO: Put CFMM algorithm here after linK PR is merged
     // void build_cfmm_J(std::vector<std::shared_ptr<TwoBodyAOInt> >& ints, std::vector<std::shared_ptr<Matrix> >& D,
@@ -782,7 +775,6 @@
     // void build_K(std::vector<std::shared_ptr<TwoBodyAOInt> >& ints, std::vector<std::shared_ptr<Matrix> >& D,
     //              std::vector<std::shared_ptr<Matrix> >& K);
 
->>>>>>> fbdf1a95
     /// Build the J and K matrices for this integral class
     void build_JK(std::vector<std::shared_ptr<TwoBodyAOInt> >& ints, std::vector<std::shared_ptr<Matrix> >& D,
                   std::vector<std::shared_ptr<Matrix> >& J, std::vector<std::shared_ptr<Matrix> >& K);
