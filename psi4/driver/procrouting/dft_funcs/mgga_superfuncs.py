--- conflicted
+++ resolved
@@ -73,7 +73,6 @@
 
     return (sup, ('dlDF', '-DAS2010'))
 
-<<<<<<< HEAD
 def build_m06_l_superfunctional(name, npoints, deriv, restricted):
 
     # Call this first
@@ -95,8 +94,6 @@
     # Call this last
     sup.allocate()
     return (sup, False)
-=======
->>>>>>> 301741dd
 
 def build_m11_l_superfunctional(name, npoints, deriv, restricted):
 
@@ -120,7 +117,6 @@
     sup.allocate()
     return (sup, False)
 
-<<<<<<< HEAD
 def build_mn12_l_superfunctional(name, npoints, deriv, restricted):
 
     # Call this first
@@ -164,8 +160,6 @@
     # Call this last
     sup.allocate()
     return (sup, False)
-=======
->>>>>>> 301741dd
 
 def build_mgga_ms0_superfunctional(name, npoints, deriv, restricted):
 
@@ -305,27 +299,17 @@
 
 
 mgga_superfunc_list = {
-<<<<<<< HEAD
-          "dldf"     : build_dldf_superfunctional,
-          "dldf+d09" : build_dldfd09_superfunctional,
-          "dldf+d"   : build_dldfd10_superfunctional,
-          "m06-l"    : build_m06_l_superfunctional,
-          "m11-l"    : build_m11_l_superfunctional,
-          "mn12-l"   : build_mn12_l_superfunctional,
-          "mn15-l"   : build_mn15_l_superfunctional,
-          "mgga_ms0" : build_mgga_ms0_superfunctional,
-          "mgga_ms1" : build_mgga_ms1_superfunctional,
-          "mgga_ms2" : build_mgga_ms2_superfunctional,
-          "scan"     : build_scan_superfunctional,
-=======
     "dldf": build_dldf_superfunctional,
     "dldf+d09": build_dldfd09_superfunctional,
     "dldf+d": build_dldfd10_superfunctional,
+    "m06-l": build_m06_l_superfunctional,
     "m11-l": build_m11_l_superfunctional,
+    "mn12-l": build_mn12_l_superfunctional,
+    "mn15-l": build_mn15_l_superfunctional,
     "mgga_ms0": build_mgga_ms0_superfunctional,
     "mgga_ms1": build_mgga_ms1_superfunctional,
     "mgga_ms2": build_mgga_ms2_superfunctional,
+    "scan": build_scan_superfunctional,
     "tpss": build_tpss_superfunctional,
     "revtpss": build_revtpss_superfunctional,
->>>>>>> 301741dd
 }