--- conflicted
+++ resolved
@@ -1024,11 +1024,8 @@
           tests/cc8/Makefile
           tests/cc8a/Makefile
           tests/cc9/Makefile
-<<<<<<< HEAD
           tests/cc12/Makefile
-=======
           tests/cc13/Makefile
->>>>>>> 9a624a01
           tests/cc18/Makefile
           tests/cc19/Makefile
           tests/cc28/Makefile
