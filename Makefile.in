--- conflicted
+++ resolved
@@ -1,24 +1,12 @@
 SHELL = /bin/sh
 
-<<<<<<< HEAD
-=======
-MAKE_MADNESS=@BUILD_MADNESS@
 MAKE_LIBEFP=@BUILD_LIBEFP@
 
->>>>>>> fa278d54
 .PHONY:	default all install install_inc install-doc depend clean dclean targetclean tests testsclean doc plugins pluginsclean pluginstests quicktests
 
 default: all
 
-<<<<<<< HEAD
-subdirs = boost lib include src
-=======
-subdirs = boost
-ifeq ($(MAKE_MADNESS),1)
-  subdirs += madness/src/lib/world madness/src/lib/misc madness/src/lib/tensor
-endif
-subdirs += libefp lib include src
->>>>>>> fa278d54
+subdirs = boost libefp lib include src
 
 top_srcdir = @top_srcdir@
 srcdir = @srcdir@
