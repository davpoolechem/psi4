/*
 *@BEGIN LICENSE
 *
 * PSI4: an ab initio quantum chemistry software package
 *
 * This program is free software; you can redistribute it and/or modify
 * it under the terms of the GNU General Public License as published by
 * the Free Software Foundation; either version 2 of the License, or
 * (at your option) any later version.
 *
 * This program is distributed in the hope that it will be useful,
 * but WITHOUT ANY WARRANTY; without even the implied warranty of
 * MERCHANTABILITY or FITNESS FOR A PARTICULAR PURPOSE.  See the
 * GNU General Public License for more details.
 *
 * You should have received a copy of the GNU General Public License along
 * with this program; if not, write to the Free Software Foundation, Inc.,
 * 51 Franklin Street, Fifth Floor, Boston, MA 02110-1301 USA.
 *
 *@END LICENSE
 */

#ifndef _psi_src_lib_libmints_wavefunction_h
#define _psi_src_lib_libmints_wavefunction_h

#include <stddef.h>
#include <vector>

#include "typedefs.h"
#include "exception.h"
#include <libparallel/parallel.h>

#define MAX_IOFF 30000
extern size_t ioff[MAX_IOFF];

#define MAX_DF 500
extern double df[MAX_DF];

#define MAX_BC 20
extern double bc[MAX_BC][MAX_BC];

#define MAX_FAC 100
extern double fac[MAX_FAC];

#if !defined( EXPLICIT_IOFF )
#   define EXPLICIT_IOFF(i) ( (i) * ((i) + 1) / 2 )
#endif

#if !defined( INDEX2 )
#   define INDEX2(i, j) ( (i) >= (j) ? EXPLICIT_IOFF(i) + (j) : EXPLICIT_IOFF(j) + (i) )
#endif

#if !defined( INDEX4 )
#   define INDEX4(i, j, k, l) ( INDEX2( INDEX2((i), (j)), INDEX2((k), (l)) ) )
#endif

#if !defined( PyObject_HEAD )
    struct _object;
    typedef _object PyObject;
#endif

namespace psi {

class Molecule;
class BasisSet;
class IntegralFactory;
class Matrix;
class Vector;
class MatrixFactory;
class Options;
class SOBasisSet;
class PSIO;
class Chkpt;
class OrbitalSpace;

/*! \ingroup MINTS
 *  \class Wavefunction
 *  \brief Simple wavefunction base class.
 */
class Wavefunction
{
protected:
    /// Name of the wavefunction
    std::string name_;

    /// Primary basis set for AO integrals
    boost::shared_ptr<BasisSet> basisset_;

    /// Primary basis set for SO integrals
    boost::shared_ptr<SOBasisSet> sobasisset_;

    /// AO2SO conversion matrix (AO in rows, SO in cols)
    SharedMatrix AO2SO_;

    /// Molecule that this wavefunction is run on
    boost::shared_ptr<Molecule> molecule_;

    /// Options object
    Options & options_;

    // PSI file access variables
    boost::shared_ptr<PSIO> psio_;

    /// Integral factory
    boost::shared_ptr<IntegralFactory> integral_;

    /// Matrix factory for creating standard sized matrices
    boost::shared_ptr<MatrixFactory> factory_;

    boost::shared_ptr<Wavefunction> reference_wavefunction_;

    /// How much memory you have access to.
    long int memory_;

    /// Debug flag
    unsigned int debug_;
    /// Print flag
    unsigned int print_;

    /// Total alpha and beta electrons
    int nalpha_, nbeta_;

    /// Total frozen core orbitals
    int nfrzc_;

    /// Number of doubly occupied per irrep
    Dimension doccpi_;
    /// Number of singly occupied per irrep
    Dimension soccpi_;
    /// Number of frozen core per irrep
    Dimension frzcpi_;
    /// Number of frozen virtuals per irrep
    Dimension frzvpi_;
    /// Number of alpha electrons per irrep
    Dimension nalphapi_;
    /// Number of beta electrons per irrep
    Dimension nbetapi_;

    /// Number of so per irrep
    Dimension nsopi_;
    /// Number of mo per irrep
    Dimension nmopi_;

    /// Whether this wavefunction was obtained using density fitting
    bool density_fitted_;

    /// The energy associated with this wavefunction
    double energy_;

    /// Frozen-core energy associated with this wavefunction
    double efzc_;

    /// Total number of SOs
    int nso_;
    /// Total number of MOs
    int nmo_;
    /// Number of irreps
    int nirrep_;

    /// Overlap matrix
    SharedMatrix S_;

    /// Core Hamiltonian matrix
    SharedMatrix H_;
    SharedMatrix Horig_;

    /// Alpha MO coefficients
    SharedMatrix Ca_;
    /// Beta MO coefficients
    SharedMatrix Cb_;

    /// Alpha density matrix
    SharedMatrix Da_;
    /// Beta density matrix
    SharedMatrix Db_;

    /// Lagrangian matrix
    SharedMatrix Lagrangian_;

    /// Alpha Fock matrix
    SharedMatrix Fa_;
    /// Beta Fock matrix
    SharedMatrix Fb_;

    /// Alpha orbital eneriges
    boost::shared_ptr<Vector> epsilon_a_;
    /// Beta orbital energies
    boost::shared_ptr<Vector> epsilon_b_;

    // Callback routines to Python
    std::vector<void*> precallbacks_;
    std::vector<void*> postcallbacks_;

    /// If a gradient is available it will be here:
    SharedMatrix gradient_;

    /// If a Hessian is available it will be here:
    SharedMatrix hessian_;

    /// The TPDM contribution to the gradient
    boost::shared_ptr<Matrix> tpdm_gradient_contribution_;

    /// Helpers for C/D/epsilon transformers
    SharedMatrix C_subset_helper(SharedMatrix C, const Dimension& noccpi, SharedVector epsilon, const std::string& basis, const std::string& subset);
    SharedMatrix D_subset_helper(SharedMatrix D, SharedMatrix C, const std::string& basis);
    SharedMatrix F_subset_helper(SharedMatrix F, SharedMatrix C, const std::string& basis);
    SharedVector epsilon_subset_helper(SharedVector epsilon, const Dimension& noccpi, const std::string& basis, const std::string& subset);
    std::vector<std::vector<int> > subset_occupation(const Dimension& noccpi, const std::string& subset);

    /// If atomic point charges are available they will be here
    boost::shared_ptr<double[]> atomic_point_charges_;

    /// If frequencies are available, they will be here:
    boost::shared_ptr<Vector> frequencies_;

    /// If normal modes are available, they will be here:
    boost::shared_ptr<Vector> normalmodes_;

    /// Same orbs or dens
    bool same_a_b_dens_;
    bool same_a_b_orbs_;

private:
    // Wavefunction() {}
    void common_init();

public:

    /// Constructor for an entirely new wavefunction
    Wavefunction(boost::shared_ptr<Molecule> molecule, const std::string& basis,
                 Options & options);

    /// Blank constructor for derived classes
    Wavefunction(Options & options);

    /**
    * Copy the contents of another Wavefunction into this one.
    * Useful at the beginning of correlated wavefunction computations.
    * -Does not set options or callbacks
    * -reference_wavefunction_ is set to other
    * -Matrices and Vectors (Ca,Da,Fa,epsilon_a, etc) are copied by reference,
    *  so if you change these, you must reallocate to avoid compromising the
    *  reference wavefunction's data.
    **/
    void shallow_copy(SharedWavefunction other);
    void shallow_copy(const Wavefunction* other);

    /// Returns a shallow copy of this wrapped into a SharedWavefunction
    SharedWavefunction make_ghost_wavefunction();

    virtual ~Wavefunction();

    /// Compute energy. Subclasses override this function to compute its energy.
    virtual double compute_energy() {throw PSIEXCEPTION("Compute energy has not been implemented for this wavefunction.");}

    /// Compute gradient.  Subclasses override this function to compute the gradient.
    virtual SharedMatrix compute_gradient() {throw PSIEXCEPTION("Analytic gradients are not available for this wavefunction.");}

<<<<<<< HEAD
    /// Compute Hessian.  Subclasses override this function to compute the Hessian.
    virtual SharedMatrix compute_hessian() {throw PSIEXCEPTION("Analytic Hessians are not available for this wavefunction.");}

    /// Initialize internal variables from checkpoint file.
    //void init_with_chkpt(); // Does this function exist??
    void load_values_from_chkpt();

=======
>>>>>>> 8e2fbd7c
    /// Is this a restricted wavefunction?
    bool same_a_b_orbs() const { return same_a_b_orbs_; }
    bool same_a_b_dens() const { return same_a_b_dens_; }

    /// Takes an irrep-by-irrep array (e.g. DOCC) and maps it into the current point group
    void map_irreps(std::vector<int*> &arrays);
    /// A wrapper to the Vector version of this function
    void map_irreps(int* &array);
    /// A wrapper to the Vector version of this function
    void map_irreps(Dimension &array);

    /// Returns the molecule object that pertains to this wavefunction.
    boost::shared_ptr<Molecule> molecule() const;
    boost::shared_ptr<PSIO> psio() const;
    Options& options() const;

    /// An integral factory with basisset() on each center.
    boost::shared_ptr<IntegralFactory> integral() const;
    /// Returns the basis set object that pertains to this wavefunction.
    boost::shared_ptr<BasisSet> basisset() const;
    /// Returns the SO basis set object that pertains to this wavefunction.
    boost::shared_ptr<SOBasisSet> sobasisset() const;
    /// Returns the MatrixFactory object that pertains to this wavefunction
    boost::shared_ptr<MatrixFactory> matrix_factory() const;
    /// Returns the reference wavefunction
    boost::shared_ptr<Wavefunction> reference_wavefunction() const;
    /// Sets the reference wavefunction
    void set_reference_wavefunction(const boost::shared_ptr<Wavefunction> wfn);

    /// Returns whether this wavefunction was obtained using density fitting or not
    bool density_fitted() const { return density_fitted_; }

    static void initialize_singletons();

    /// Returns the DOCC per irrep array.
    const Dimension& doccpi() const { return doccpi_; }
    /// Returns the SOCC per irrep array.
    const Dimension& soccpi() const { return soccpi_; }
    /// Returns the number of SOs per irrep array.
    const Dimension& nsopi() const { return nsopi_; }
    /// Returns the number of MOs per irrep array.
    const Dimension& nmopi() const { return nmopi_; }
    /// Returns the number of alpha electrons per irrep array.
    const Dimension& nalphapi() const { return nalphapi_; }
    /// Returns the number of beta electrons per irrep array.
    const Dimension& nbetapi() const { return nbetapi_; }
    /// Returns the frozen core orbitals per irrep array.
    const Dimension& frzcpi() const { return frzcpi_; }
    /// Returns the frozen virtual orbitals per irrep array.
    const Dimension& frzvpi() const { return frzvpi_; }
    /// Sets the frozen virtual orbitals per irrep array.
    void set_frzvpi(const Dimension& frzvpi) { for(int h=0; h < nirrep_; h++) frzvpi_[h] = frzvpi[0]; }
    /// Return the number of frozen core orbitals
    int nfrzc() const { return nfrzc_; }
    /// Return the number of alpha electrons
    int nalpha() const { return nalpha_; }
    /// Return the number of beta electrons
    int nbeta() const { return nbeta_; }
    /// Returns the number of SOs
    int nso() const { return nso_; }
    /// Returns the number of MOs
    int nmo() const { return nmo_; }
    /// Returns the number of irreps
    int nirrep() const { return nirrep_; }
    /// Returns the reference energy
    double reference_energy () const { return energy_; }
    /// Returns the frozen-core energy
    double efzc() const { return efzc_; }
    /// Sets the frozen-core energy
    void set_efzc(double efzc) { efzc_ = efzc; }

    /// Returns the overlap matrix
    SharedMatrix S() const { return S_; }

    /// Returns the core Hamiltonian matrix
    SharedMatrix H() const { return H_; }

    /// Returns the alpha electrons MO coefficients
    SharedMatrix Ca() const;
    /// Returns the beta electrons MO coefficients
    SharedMatrix Cb() const;
    /// Returns the (SO basis) alpha Fock matrix
    SharedMatrix Fa() const;
    /// Returns the (SO basis) beta Fock matrix
    SharedMatrix Fb() const;
    /// Returns the alpha orbital energies
    boost::shared_ptr<Vector> epsilon_a() const;
    /// Returns the beta orbital energies
    boost::shared_ptr<Vector> epsilon_b() const;
    /// Returns the SO basis Lagrangian
    boost::shared_ptr<Matrix> Lagrangian() const;
    /// The two particle density matrix contribution to the gradient
    virtual boost::shared_ptr<Matrix> tpdm_gradient_contribution() const;

    SharedMatrix aotoso() const { return AO2SO_; }

    /// Returns the alpha OPDM for the wavefunction
    const SharedMatrix Da() const;
    /// Returns the beta OPDM for the wavefunction
    SharedMatrix Db() const;

    /**
    * Return a subset of the Ca matrix in a desired basis
    * @param basis the symmetry basis to use
    *  AO, SO
    * @param subset the subset of orbitals to return
    *  ALL, ACTIVE, FROZEN, OCC, VIR, FROZEN_OCC, ACTIVE_OCC, ACTIVE_VIR, FROZEN_VIR
    * @return the matrix in Pitzer order in the desired basis
    **/
    SharedMatrix Ca_subset(const std::string& basis = "SO", const std::string& subset = "ALL");

    /**
    * Return a subset of the Cb matrix in a desired basis
    * @param basis the symmetry basis to use
    *  AO, SO
    * @param subset the subset of orbitals to return
    *  ALL, ACTIVE, FROZEN, OCC, VIR, FROZEN_OCC, ACTIVE_OCC, ACTIVE_VIR, FROZEN_VIR
    * @return the matrix in Pitzer order in the desired basis
    **/
    SharedMatrix Cb_subset(const std::string& basis = "SO", const std::string& subset = "ALL");

    /**
     * @brief Creates an OrbitalSpace object containing information about the request alpha orbital space.
     * @param id unique name for the orbital space
     * @param basis the symmetry basis to use
     *  AO, SO
     * @param subset the subset of orbitals to return
     *  ALL, ACTIVE, FROZEN, OCC, VIR, FROZEN_OCC, ACTIVE_OCC, ACTIVE_VIR, FROZEN_VIR
     * @return OrbitalSpace object containing data for the requested space.
     */
    OrbitalSpace alpha_orbital_space(const std::string& id, const std::string& basis = "SO", const std::string& subset = "ALL");
    /**
     * @brief Creates an OrbitalSpace object containing information about the request beta orbital space.
     * @param id unique name for the orbital space
     * @param basis the symmetry basis to use
     *  AO, SO
     * @param subset the subset of orbitals to return
     *  ALL, ACTIVE, FROZEN, OCC, VIR, FROZEN_OCC, ACTIVE_OCC, ACTIVE_VIR, FROZEN_VIR
     * @return OrbitalSpace object containing data for the requested space.
     */
    OrbitalSpace beta_orbital_space(const std::string& id, const std::string& basis = "SO", const std::string& subset = "ALL");

    /**
    * Return the Da matrix in the desired basis
    * @param basis the symmetry basis to use
    *  AO, SO, MO
    * @return the matrix in the desired basis
    **/
    SharedMatrix Da_subset(const std::string& basis = "SO");

    /**
    * Return the Db matrix in the desired basis
    * @param basis the symmetry basis to use
    *  AO, SO, MO
    * @return the matrix in the desired basis
    **/
    SharedMatrix Db_subset(const std::string& basis = "SO");

    /**
    * Return the alpha orbital eigenvalues in the desired basis
    * @param basis the symmetry basis to use
    *  AO, SO, MO (SO and MO return the same thing)
    * @param subset the subset of orbitals to return
    *  ALL, ACTIVE, FROZEN, OCC, VIR, FROZEN_OCC, ACTIVE_OCC, ACTIVE_VIR, FROZEN_VIR
    */
    SharedVector epsilon_a_subset(const std::string& basis = "SO", const std::string& subset = "ALL");

    /**
    * Return the beta orbital eigenvalues in the desired basis
    * @param basis the symmetry basis to use
    *  AO, SO, MO (SO and MO return the same thing)
    * @param subset the subset of orbitals to return
    *  ALL, ACTIVE, FROZEN, OCC, VIR, FROZEN_OCC, ACTIVE_OCC, ACTIVE_VIR, FROZEN_VIR
    */
    SharedVector epsilon_b_subset(const std::string& basis = "SO", const std::string& subset = "ALL");

    /// Returns the Lagrangian in SO basis for the wavefunction
    SharedMatrix X() const;

    /// Adds a pre iteration Python callback function
    void add_preiteration_callback(PyObject*);
    /// Adds a post iteration Python callback function
    void add_postiteration_callback(PyObject*);

    /// Call pre iteration callbacks
    void call_preiteration_callbacks();
    /// Call post iteration callbacks
    void call_postiteration_callbacks();

    /// Returns the gradient
    SharedMatrix gradient() const;
    /// Set the gradient for the wavefunction
    void set_gradient(SharedMatrix& grad);

<<<<<<< HEAD
    /// Returns the Hessian
    SharedMatrix hessian() const;
    /// Set the Hessian for the wavefunction
    void set_hessian(SharedMatrix& hess);

    /// Returns the active part of the TPDM
    SharedMatrix TPDM() const;

=======
>>>>>>> 8e2fbd7c
    /// Returns the atomic point charges
    boost::shared_ptr<double[]> atomic_point_charges()const{
       return atomic_point_charges_;
    }
    /// Returns the atomic point charges in Vector form for python output.
    boost::shared_ptr<Vector> get_atomic_point_charges() const;

    /// Sets the atomic point charges
    void set_atomic_point_charges(const boost::shared_ptr<double[]>& apcs){
       atomic_point_charges_=apcs;
    }

    /// Returns the frequencies
    boost::shared_ptr<Vector> frequencies() const;
    /// Set the frequencies for the wavefunction
    void set_frequencies(boost::shared_ptr<Vector>& freqs);

    /// Returns the normalmodes
    boost::shared_ptr<Vector> normalmodes() const;
    /// Set the normalmodes for the wavefunction
    void set_normalmodes(boost::shared_ptr<Vector>& norms);

    /// Set the wavefunction name (e.g. "RHF", "ROHF", "UHF", "CCEnergyWavefunction")
    void set_name(const std::string& name) { name_ = name; }

    /// Returns the wavefunction name
    const std::string& name() const { return name_; }

    // Set the print flag level
    void set_print(unsigned int print) { print_ = print; }

    // Set the debug flag level
    void set_debug(unsigned int debug) { debug_ = debug; }

    /// Save the wavefunction to checkpoint
    virtual void save() const;
};

}

#endif<|MERGE_RESOLUTION|>--- conflicted
+++ resolved
@@ -256,16 +256,9 @@
     /// Compute gradient.  Subclasses override this function to compute the gradient.
     virtual SharedMatrix compute_gradient() {throw PSIEXCEPTION("Analytic gradients are not available for this wavefunction.");}
 
-<<<<<<< HEAD
     /// Compute Hessian.  Subclasses override this function to compute the Hessian.
     virtual SharedMatrix compute_hessian() {throw PSIEXCEPTION("Analytic Hessians are not available for this wavefunction.");}
 
-    /// Initialize internal variables from checkpoint file.
-    //void init_with_chkpt(); // Does this function exist??
-    void load_values_from_chkpt();
-
-=======
->>>>>>> 8e2fbd7c
     /// Is this a restricted wavefunction?
     bool same_a_b_orbs() const { return same_a_b_orbs_; }
     bool same_a_b_dens() const { return same_a_b_dens_; }
@@ -460,17 +453,11 @@
     /// Set the gradient for the wavefunction
     void set_gradient(SharedMatrix& grad);
 
-<<<<<<< HEAD
     /// Returns the Hessian
     SharedMatrix hessian() const;
     /// Set the Hessian for the wavefunction
     void set_hessian(SharedMatrix& hess);
 
-    /// Returns the active part of the TPDM
-    SharedMatrix TPDM() const;
-
-=======
->>>>>>> 8e2fbd7c
     /// Returns the atomic point charges
     boost::shared_ptr<double[]> atomic_point_charges()const{
        return atomic_point_charges_;
